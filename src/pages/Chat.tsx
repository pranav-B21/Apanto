
import React, { useState, useRef, useEffect } from 'react';
import { Button } from '@/components/ui/button';
import { Card, CardContent, CardHeader, CardTitle } from '@/components/ui/card';
import { Badge } from '@/components/ui/badge';
import { Textarea } from '@/components/ui/textarea';
import { ScrollArea } from '@/components/ui/scroll-area';
import { Avatar, AvatarImage, AvatarFallback } from '@/components/ui/avatar';
import { Link } from 'react-router-dom';
import { 
  Send, 
  Settings, 
  Menu,
  X,
  Home,
  MessageSquare,
  Clock,
  Target,
  Zap,
  DollarSign,
  ChevronUp,
  ChevronDown,
  Copy,
  RotateCcw,
  BarChart3,
  Plus,
  CheckCircle,
<<<<<<< HEAD
  Brain,
=======
>>>>>>> 5749e602
  TrendingUp
} from 'lucide-react';
import { apiService, type ChatRequest, type ChatResponse, type Enhancement } from '@/lib/api';
import { useToast } from '@/hooks/use-toast';

interface Message {
  id: string;
  content: string;
  isUser: boolean;
  timestamp: Date;
  model?: string;
  taskType?: string;
  confidence?: number;
  tokens?: number;
  cost?: number; 
  responseTime?: number;
}

const Chat = () => {
  const { toast } = useToast();
  const [messages, setMessages] = useState<Message[]>([
    {
      id: '1',
      content: 'Hello! I\'m your AI <insert name> assistant. I automatically route your prompts to the best AI model and provide enhancement suggestions. What can I help you with today?',
      isUser: false,
      timestamp: new Date(),
      model: '<insert name> System',
      taskType: 'greeting',
      confidence: 100,
      tokens: 25,
      cost: 0,
      responseTime: 0.1
    }
  ]);
  const [currentMessage, setCurrentMessage] = useState('');
  const [isLoading, setIsLoading] = useState(false);
  const [sidebarOpen, setSidebarOpen] = useState(true);
  const [enhancements, setEnhancements] = useState<Enhancement[]>([]);
  const [showEnhancements, setShowEnhancements] = useState(false);
  const textareaRef = useRef<HTMLTextAreaElement>(null);
  const messagesEndRef = useRef<HTMLDivElement>(null);

  const conversations = [
    { id: '1', title: 'AI Model Routing', timestamp: '2 minutes ago', active: true },
    { id: '2', title: 'Code Generation Help', timestamp: '1 hour ago', active: false },
    { id: '3', title: 'Writing Assistant', timestamp: 'Yesterday', active: false },
  ];

  // Get real-time prompt enhancements from backend
  useEffect(() => {
    const getEnhancements = async () => {
      if (currentMessage.length > 10) {
        try {
          const suggestions = await apiService.getEnhancementSuggestions(currentMessage);
          setEnhancements(suggestions);
          setShowEnhancements(true);
        } catch (error) {
          console.error('Failed to get enhancement suggestions:', error);
          setShowEnhancements(false);
        }
      } else {
        setShowEnhancements(false);
      }
    };

    const timeoutId = setTimeout(getEnhancements, 500); // Debounce API calls
    return () => clearTimeout(timeoutId);
  }, [currentMessage]);

  const scrollToBottom = () => {
    messagesEndRef.current?.scrollIntoView({ behavior: 'smooth' });
  };

  useEffect(() => {
    scrollToBottom();
  }, [messages]);

  const handleSendMessage = async () => {
    if (!currentMessage.trim()) return;

    const userMessage: Message = {
      id: Date.now().toString(),
      content: currentMessage,
      isUser: true,
      timestamp: new Date()
    };

    setMessages(prev => [...prev, userMessage]);
    const messageToSend = currentMessage;
    setCurrentMessage('');
    setIsLoading(true);
    setShowEnhancements(false);

    try {
<<<<<<< HEAD
      const chatRequest: ChatRequest = {
        prompt: messageToSend,
        priority: 'accuracy' // Default to accuracy since we removed selection
      };

      const response: ChatResponse = await apiService.chat(chatRequest);
=======
      // For now, simulate a response
      await new Promise(resolve => setTimeout(resolve, 1000));
>>>>>>> 5749e602

      const aiMessage: Message = {
        id: (Date.now() + 1).toString(),
        content: `I've routed your request to Llama 3.1 for optimal results. This model excels at general chat tasks. Here's a comprehensive response to your query...`,
        isUser: false,
        timestamp: new Date(),
        model: 'Llama 3.1',
        taskType: 'General Chat',
        confidence: 75,
        tokens: 150,
        cost: 0.002,
        responseTime: 1.2
      };

      setMessages(prev => [...prev, aiMessage]);
      
      toast({
        title: "Response Generated",
        description: `Used ${aiMessage.model} for ${aiMessage.taskType} task`,
      });

    } catch (error) {
      console.error('Chat error:', error);
      
      const errorMessage: Message = {
        id: (Date.now() + 1).toString(),
        content: `Sorry, I encountered an error. Please try again.`,
        isUser: false,
        timestamp: new Date(),
        model: 'Error Handler',
        taskType: 'error',
        confidence: 0,
        tokens: 0,
        cost: 0,
        responseTime: 0
      };

      setMessages(prev => [...prev, errorMessage]);
      
      toast({
        title: "Error",
        description: "Failed to get response from AI.",
        variant: "destructive",
      });
    } finally {
      setIsLoading(false);
    }
  };

  const applyEnhancement = (enhancement: Enhancement) => {
    const enhancedPrompt = `${currentMessage}\n\n[Enhancement: ${enhancement.suggestion}]`;
    setCurrentMessage(enhancedPrompt);
    setShowEnhancements(false);
    if (textareaRef.current) {
      textareaRef.current.focus();
    }
  };

  const copyToClipboard = (text: string) => {
    navigator.clipboard.writeText(text);
    toast({
      title: "Copied",
      description: "Message copied to clipboard",
    });
  };

<<<<<<< HEAD
  const formatTaskType = (taskType: string) => {
    return taskType.split('_').map(word => 
      word.charAt(0).toUpperCase() + word.slice(1)
    ).join(' ');
  };

  // Get the last AI message for routing insights
  const lastAiMessage = [...messages].reverse().find(m => !m.isUser);

=======
  const getCurrentTime = () => {
    return new Date().toLocaleTimeString([], { hour: '2-digit', minute: '2-digit' });
  };

>>>>>>> 5749e602
  return (
    <div className="min-h-screen bg-slate-900 flex text-white">
      {/* Left Sidebar */}
      <div className={`${sidebarOpen ? 'w-80' : 'w-0'} transition-all duration-300 bg-slate-800 border-r border-slate-700 overflow-hidden`}>
        <div className="p-4">
          <div className="flex items-center justify-between mb-6">
            <Link to="/" className="flex items-center space-x-2">
<<<<<<< HEAD
              <h1 className="text-xl font-bold bg-gradient-to-r from-purple-600 to-blue-600 bg-clip-text text-transparent">
                Insert Name
=======
              <div className="w-8 h-8 bg-blue-600 rounded-lg flex items-center justify-center">
                <Zap className="h-5 w-5 text-white" />
              </div>
              <h1 className="text-lg font-semibold text-white">
                <insert name>
>>>>>>> 5749e602
              </h1>
            </Link>
            <Button variant="ghost" size="sm" onClick={() => setSidebarOpen(false)} className="text-gray-400 hover:text-white">
              <X className="h-4 w-4" />
            </Button>
          </div>

          <Button className="w-full mb-6 bg-blue-600 hover:bg-blue-700 text-white">
            <Plus className="h-4 w-4 mr-2" />
            New Chat
          </Button>

<<<<<<< HEAD
=======
          {/* Priority Selection */}
          <div className="mb-6">
            <h3 className="text-sm font-medium text-gray-300 mb-3">Priority</h3>
            <div className="space-y-2">
              {(['accuracy', 'speed', 'cost'] as const).map((p) => (
                <Button
                  key={p}
                  variant={priority === p ? 'default' : 'outline'}
                  size="sm"
                  className={`w-full justify-start ${
                    priority === p 
                      ? 'bg-blue-600 text-white border-blue-600' 
                      : 'bg-transparent text-gray-300 border-slate-600 hover:bg-slate-700'
                  }`}
                  onClick={() => setPriority(p)}
                >
                  {p === 'accuracy' && <Target className="h-4 w-4 mr-2" />}
                  {p === 'speed' && <Zap className="h-4 w-4 mr-2" />}
                  {p === 'cost' && <DollarSign className="h-4 w-4 mr-2" />}
                  {p.charAt(0).toUpperCase() + p.slice(1)}
                </Button>
              ))}
            </div>
          </div>

>>>>>>> 5749e602
          <div className="space-y-2">
            <h3 className="text-sm font-medium text-gray-300 mb-3">Recent Conversations</h3>
            {conversations.map((conv) => (
              <div
                key={conv.id}
                className={`p-3 rounded-lg cursor-pointer transition-colors ${
                  conv.active ? 'bg-slate-700 border border-slate-600' : 'hover:bg-slate-700'
                }`}
              >
                <div className="font-medium text-sm text-white truncate">{conv.title}</div>
                <div className="text-xs text-gray-400 flex items-center mt-1">
                  <Clock className="h-3 w-3 mr-1" />
                  {conv.timestamp}
                </div>
              </div>
            ))}
          </div>
        </div>

        <div className="absolute bottom-4 left-4 right-4">
          <Button variant="outline" className="w-full bg-transparent border-slate-600 text-gray-300 hover:bg-slate-700">
            <Settings className="h-4 w-4 mr-2" />
            Settings
          </Button>
        </div>
      </div>

      {/* Main Chat Area */}
      <div className="flex-1 flex flex-col">
        {/* Header */}
        <div className="bg-slate-800 border-b border-slate-700 p-4">
          <div className="flex items-center justify-between">
            <div className="flex items-center space-x-4">
              {!sidebarOpen && (
                <Button variant="ghost" size="sm" onClick={() => setSidebarOpen(true)} className="text-gray-400 hover:text-white">
                  <Menu className="h-4 w-4" />
                </Button>
              )}
<<<<<<< HEAD
            </div>
            <div className="flex items-center space-x-4">
              <Badge variant="outline" className="bg-blue-50 text-blue-700 border-blue-200">
                <Zap className="h-3 h-3 mr-1" />
                {lastAiMessage?.model || 'Llama 3.1'}
              </Badge>
              <Button variant="outline" className="bg-gradient-to-r from-purple-600 to-blue-600 text-white border-none hover:from-purple-700 hover:to-blue-700">
                <Plus className="h-4 w-4 mr-2" />
                Host Model
              </Button>
              <Badge variant="outline" className="bg-green-50 text-green-700 border-green-200">
                ● Online
=======
              <div className="flex items-center space-x-3">
                <div className="w-8 h-8 bg-blue-600 rounded-lg flex items-center justify-center">
                  <Zap className="h-5 w-5 text-white" />
                </div>
                <div>
                  <h2 className="font-semibold text-white"><insert name></h2>
                  <p className="text-sm text-gray-400">AI-powered intelligent model selection</p>
                </div>
              </div>
            </div>
            <div className="flex items-center space-x-3">
              <Badge className="bg-blue-600 text-white border-0">
                <Zap className="h-3 w-3 mr-1" />
                Llama 3.1
>>>>>>> 5749e602
              </Badge>
              <Button variant="outline" size="sm" className="bg-transparent border-slate-600 text-gray-300 hover:bg-slate-700">
                <Plus className="h-4 w-4 mr-1" />
                Host Model
              </Button>
            </div>
          </div>
        </div>

<<<<<<< HEAD
        {/* Intelligent Routing Insights Panel */}
        {lastAiMessage && (
          <div className="p-4 border-b border-white/20">
            <Card className="bg-white/90 backdrop-blur-sm border-purple-200">
              <CardHeader className="pb-4">
                <div className="flex items-center justify-between">
                  <div className="flex items-center space-x-3">
                    <CardTitle className="text-lg">Intelligent Routing Active</CardTitle>
                  </div>
                  <Badge variant="outline" className="bg-green-50 text-green-700 border-green-200">
                    <CheckCircle className="w-3 h-3 mr-1" />
                    Optimized
                  </Badge>
                </div>
              </CardHeader>
              <CardContent>
                <div className="grid grid-cols-3 gap-8">
                  <div className="flex items-center space-x-3">
                    <div className="w-10 h-10 bg-purple-100 rounded-lg flex items-center justify-center">
                      <Target className="w-5 h-5 text-purple-600" />
                    </div>
                    <div>
                      <p className="text-sm text-gray-600">Task Detected</p>
                      <p className="font-medium text-gray-900">{formatTaskType(lastAiMessage.taskType || 'General Chat')}</p>
                    </div>
                  </div>
                  
                  <div className="flex items-center space-x-3">
                    <div className="w-10 h-10 bg-green-100 rounded-lg flex items-center justify-center">
                      <TrendingUp className="w-5 h-5 text-green-600" />
                    </div>
                    <div className="flex-1">
                      <p className="text-sm text-gray-600 mb-2">Confidence</p>
                      <div className="flex items-center space-x-2">
                        <div className="w-24 bg-gray-200 rounded-full h-2">
                          <div 
                            className="bg-green-500 h-2 rounded-full transition-all duration-300" 
                            style={{ width: `${lastAiMessage.confidence}%` }}
                          ></div>
                        </div>
                        <span className="text-sm font-medium text-gray-900">{lastAiMessage.confidence}%</span>
                      </div>
                    </div>
                  </div>
                  
                  <div className="flex items-center space-x-3">
                    <div className="w-10 h-10 bg-blue-100 rounded-lg flex items-center justify-center">
                      <Brain className="w-5 h-5 text-blue-600" />
                    </div>
                    <div>
                      <p className="text-sm text-gray-600">Selected Model</p>
                      <p className="font-medium text-gray-900">{lastAiMessage.model}</p>
                    </div>
                  </div>
                </div>
                
                <div className="mt-4 pt-4 border-t border-gray-200">
                  <p className="text-sm text-gray-600">
                    <span className="text-purple-600 font-medium">Reasoning:</span> Default routing for general conversation
                  </p>
                </div>
              </CardContent>
            </Card>
          </div>
        )}
=======
        {/* Routing Status Panel */}
        {messages.length > 1 && (() => {
          const lastAiMessage = [...messages].reverse().find(m => !m.isUser);
          if (!lastAiMessage) return null;
          
          return (
            <div className="mx-4 mt-4">
              <Card className="bg-slate-800 border-slate-700">
                <CardHeader className="pb-3">
                  <div className="flex items-center justify-between">
                    <div className="flex items-center space-x-2">
                      <div className="w-6 h-6 bg-blue-600 rounded flex items-center justify-center">
                        <Zap className="h-4 w-4 text-white" />
                      </div>
                      <CardTitle className="text-sm text-white">Intelligent Routing Active</CardTitle>
                    </div>
                    <Badge className="bg-green-600 text-white border-0">
                      <CheckCircle className="h-3 w-3 mr-1" />
                      Optimized
                    </Badge>
                  </div>
                </CardHeader>
                <CardContent className="pt-0">
                  <div className="grid grid-cols-3 gap-4">
                    <div className="text-center">
                      <div className="flex items-center justify-center space-x-2 mb-1">
                        <Target className="h-4 w-4 text-blue-400" />
                        <span className="text-xs text-gray-400">Task Detected</span>
                      </div>
                      <div className="text-sm font-medium text-white">{lastAiMessage.taskType}</div>
                    </div>
                    <div className="text-center">
                      <div className="flex items-center justify-center space-x-2 mb-1">
                        <TrendingUp className="h-4 w-4 text-green-400" />
                        <span className="text-xs text-gray-400">Confidence</span>
                      </div>
                      <div className="text-sm font-medium text-white">{lastAiMessage.confidence}%</div>
                    </div>
                    <div className="text-center">
                      <div className="flex items-center justify-center space-x-2 mb-1">
                        <Zap className="h-4 w-4 text-purple-400" />
                        <span className="text-xs text-gray-400">Selected Model</span>
                      </div>
                      <div className="text-sm font-medium text-white">{lastAiMessage.model}</div>
                    </div>
                  </div>
                  <div className="mt-3 pt-3 border-t border-slate-700">
                    <div className="flex items-center space-x-2 text-xs text-gray-400">
                      <span className="text-blue-400">Reasoning:</span>
                      <span>Default routing for general conversation</span>
                    </div>
                  </div>
                </CardContent>
              </Card>
            </div>
          );
        })()}
>>>>>>> 5749e602

        {/* Messages */}
        <ScrollArea className="flex-1 p-4">
          <div className="max-w-4xl mx-auto space-y-6">
            {messages.map((message) => (
              <div
                key={message.id}
                className={`flex ${message.isUser ? 'justify-end' : 'justify-start'} animate-fade-in`}
              >
                <div className={`flex space-x-3 max-w-3xl ${message.isUser ? 'flex-row-reverse space-x-reverse' : ''}`}>
                  <Avatar className="h-8 w-8">
                    {message.isUser ? (
                      <AvatarFallback className="bg-blue-600 text-white">hu</AvatarFallback>
                    ) : (
                      <AvatarFallback className="bg-purple-600 text-white">
                        <Zap className="h-4 w-4" />
                      </AvatarFallback>
                    )}
                  </Avatar>
                  <div className={`rounded-2xl p-4 ${
                    message.isUser 
                      ? 'bg-blue-600 text-white' 
                      : 'bg-slate-800 border border-slate-700 text-white'
                  }`}>
                    <div className="whitespace-pre-wrap">{message.content}</div>
                    {!message.isUser && (
                      <div className="flex items-center justify-between mt-3 pt-3 border-t border-slate-700">
                        <div className="flex items-center space-x-4 text-xs text-gray-400">
                          <span className="flex items-center space-x-1">
                            <Zap className="h-3 w-3" />
                            <span>{message.model}</span>
                          </span>
                          <span>•</span>
                          <span>{message.taskType}</span>
                          <span>•</span>
                          <span>{message.confidence}% confidence</span>
                        </div>
                        <div className="flex items-center space-x-2">
                          <Button variant="ghost" size="sm" onClick={() => copyToClipboard(message.content)} className="text-gray-400 hover:text-white">
                            <Copy className="h-3 w-3" />
                          </Button>
                        </div>
                      </div>
                    )}
                    <div className="text-xs text-gray-400 mt-2">
                      <Clock className="h-3 w-3 inline mr-1" />
                      {getCurrentTime()}
                    </div>
                  </div>
                </div>
              </div>
            ))}
            {isLoading && (
              <div className="flex justify-start animate-fade-in">
                <div className="flex space-x-3 max-w-3xl">
                  <Avatar className="h-8 w-8">
                    <AvatarFallback className="bg-purple-600 text-white">
                      <Zap className="h-4 w-4" />
                    </AvatarFallback>
                  </Avatar>
                  <div className="rounded-2xl p-4 bg-slate-800 border border-slate-700">
                    <div className="flex items-center space-x-2">
                      <div className="flex space-x-1">
                        <div className="w-2 h-2 bg-blue-500 rounded-full animate-bounce"></div>
                        <div className="w-2 h-2 bg-blue-500 rounded-full animate-bounce" style={{ animationDelay: '0.1s' }}></div>
                        <div className="w-2 h-2 bg-blue-500 rounded-full animate-bounce" style={{ animationDelay: '0.2s' }}></div>
                      </div>
                      <span className="text-sm text-gray-400">Analyzing and routing...</span>
                    </div>
                  </div>
                </div>
              </div>
            )}
            <div ref={messagesEndRef} />
          </div>
        </ScrollArea>

        {/* Prompt Enhancements */}
        {showEnhancements && (
          <div className="mx-4 mb-2">
            <Card className="bg-slate-800 border-slate-700">
              <CardHeader className="pb-3">
                <CardTitle className="text-sm flex items-center text-white">
                  <Zap className="h-4 w-4 mr-2 text-blue-400" />
                  Prompt Enhancement Suggestions
                </CardTitle>
              </CardHeader>
              <CardContent className="pt-0">
                <div className="space-y-2">
                  {enhancements.map((enhancement) => (
                    <div
                      key={enhancement.id}
                      className="flex items-center justify-between p-2 rounded-lg hover:bg-slate-700 cursor-pointer transition-colors"
                      onClick={() => applyEnhancement(enhancement)}
                    >
                      <span className="text-sm text-gray-300">{enhancement.suggestion}</span>
                      <Badge variant="secondary" className="text-xs bg-slate-700 text-gray-300">
                        {enhancement.confidence}%
                      </Badge>
                    </div>
                  ))}
                </div>
              </CardContent>
            </Card>
          </div>
        )}

        {/* Input Area */}
        <div className="p-4 bg-slate-800 border-t border-slate-700">
          <div className="max-w-4xl mx-auto">
            <div className="relative">
              <Textarea
                ref={textareaRef}
                value={currentMessage}
                onChange={(e) => setCurrentMessage(e.target.value)}
                placeholder="Ask me anything... I'll route it to the perfect AI model"
                className="pr-12 min-h-[60px] resize-none bg-slate-900 border-slate-600 focus:border-blue-500 focus:ring-blue-500 text-white placeholder-gray-400"
                onKeyDown={(e) => {
                  if (e.key === 'Enter' && !e.shiftKey) {
                    e.preventDefault();
                    handleSendMessage();
                  }
                }}
              />
              <Button
                onClick={handleSendMessage}
                disabled={!currentMessage.trim() || isLoading}
                className="absolute right-2 bottom-2 h-8 w-8 p-0 bg-blue-600 hover:bg-blue-700"
              >
                <Send className="h-4 w-4" />
              </Button>
            </div>
            <div className="flex items-center justify-between mt-2 text-xs text-gray-400">
              <span>{currentMessage.length} characters</span>
              <span>Press Enter to send, Shift+Enter for new line</span>
            </div>
          </div>
        </div>
      </div>
    </div>
  );
};

export default Chat;<|MERGE_RESOLUTION|>--- conflicted
+++ resolved
@@ -1,4 +1,3 @@
-
 import React, { useState, useRef, useEffect } from 'react';
 import { Button } from '@/components/ui/button';
 import { Card, CardContent, CardHeader, CardTitle } from '@/components/ui/card';
@@ -25,10 +24,7 @@
   BarChart3,
   Plus,
   CheckCircle,
-<<<<<<< HEAD
   Brain,
-=======
->>>>>>> 5749e602
   TrendingUp
 } from 'lucide-react';
 import { apiService, type ChatRequest, type ChatResponse, type Enhancement } from '@/lib/api';
@@ -52,10 +48,10 @@
   const [messages, setMessages] = useState<Message[]>([
     {
       id: '1',
-      content: 'Hello! I\'m your AI <insert name> assistant. I automatically route your prompts to the best AI model and provide enhancement suggestions. What can I help you with today?',
+      content: 'Hello! I\'m your AI Insert Name assistant. I automatically route your prompts to the best AI model and provide enhancement suggestions. What can I help you with today?',
       isUser: false,
       timestamp: new Date(),
-      model: '<insert name> System',
+      model: 'Insert Name System',
       taskType: 'greeting',
       confidence: 100,
       tokens: 25,
@@ -123,36 +119,31 @@
     setShowEnhancements(false);
 
     try {
-<<<<<<< HEAD
       const chatRequest: ChatRequest = {
         prompt: messageToSend,
         priority: 'accuracy' // Default to accuracy since we removed selection
       };
 
       const response: ChatResponse = await apiService.chat(chatRequest);
-=======
-      // For now, simulate a response
-      await new Promise(resolve => setTimeout(resolve, 1000));
->>>>>>> 5749e602
 
       const aiMessage: Message = {
         id: (Date.now() + 1).toString(),
-        content: `I've routed your request to Llama 3.1 for optimal results. This model excels at general chat tasks. Here's a comprehensive response to your query...`,
+        content: response.response,
         isUser: false,
         timestamp: new Date(),
-        model: 'Llama 3.1',
-        taskType: 'General Chat',
-        confidence: 75,
-        tokens: 150,
-        cost: 0.002,
-        responseTime: 1.2
+        model: response.model_used,
+        taskType: response.task_type,
+        confidence: Math.round(response.confidence),
+        tokens: response.tokens_used,
+        cost: response.estimated_cost,
+        responseTime: response.response_time
       };
 
       setMessages(prev => [...prev, aiMessage]);
       
       toast({
         title: "Response Generated",
-        description: `Used ${aiMessage.model} for ${aiMessage.taskType} task`,
+        description: `Used ${response.model_used} for ${response.task_type} task`,
       });
 
     } catch (error) {
@@ -160,7 +151,7 @@
       
       const errorMessage: Message = {
         id: (Date.now() + 1).toString(),
-        content: `Sorry, I encountered an error. Please try again.`,
+        content: `Sorry, I encountered an error: ${error instanceof Error ? error.message : 'Unknown error'}. Please make sure the backend is running and try again.`,
         isUser: false,
         timestamp: new Date(),
         model: 'Error Handler',
@@ -175,7 +166,7 @@
       
       toast({
         title: "Error",
-        description: "Failed to get response from AI.",
+        description: "Failed to get response from AI. Check if backend is running.",
         variant: "destructive",
       });
     } finally {
@@ -200,7 +191,6 @@
     });
   };
 
-<<<<<<< HEAD
   const formatTaskType = (taskType: string) => {
     return taskType.split('_').map(word => 
       word.charAt(0).toUpperCase() + word.slice(1)
@@ -210,12 +200,6 @@
   // Get the last AI message for routing insights
   const lastAiMessage = [...messages].reverse().find(m => !m.isUser);
 
-=======
-  const getCurrentTime = () => {
-    return new Date().toLocaleTimeString([], { hour: '2-digit', minute: '2-digit' });
-  };
-
->>>>>>> 5749e602
   return (
     <div className="min-h-screen bg-slate-900 flex text-white">
       {/* Left Sidebar */}
@@ -223,16 +207,8 @@
         <div className="p-4">
           <div className="flex items-center justify-between mb-6">
             <Link to="/" className="flex items-center space-x-2">
-<<<<<<< HEAD
               <h1 className="text-xl font-bold bg-gradient-to-r from-purple-600 to-blue-600 bg-clip-text text-transparent">
                 Insert Name
-=======
-              <div className="w-8 h-8 bg-blue-600 rounded-lg flex items-center justify-center">
-                <Zap className="h-5 w-5 text-white" />
-              </div>
-              <h1 className="text-lg font-semibold text-white">
-                <insert name>
->>>>>>> 5749e602
               </h1>
             </Link>
             <Button variant="ghost" size="sm" onClick={() => setSidebarOpen(false)} className="text-gray-400 hover:text-white">
@@ -245,34 +221,6 @@
             New Chat
           </Button>
 
-<<<<<<< HEAD
-=======
-          {/* Priority Selection */}
-          <div className="mb-6">
-            <h3 className="text-sm font-medium text-gray-300 mb-3">Priority</h3>
-            <div className="space-y-2">
-              {(['accuracy', 'speed', 'cost'] as const).map((p) => (
-                <Button
-                  key={p}
-                  variant={priority === p ? 'default' : 'outline'}
-                  size="sm"
-                  className={`w-full justify-start ${
-                    priority === p 
-                      ? 'bg-blue-600 text-white border-blue-600' 
-                      : 'bg-transparent text-gray-300 border-slate-600 hover:bg-slate-700'
-                  }`}
-                  onClick={() => setPriority(p)}
-                >
-                  {p === 'accuracy' && <Target className="h-4 w-4 mr-2" />}
-                  {p === 'speed' && <Zap className="h-4 w-4 mr-2" />}
-                  {p === 'cost' && <DollarSign className="h-4 w-4 mr-2" />}
-                  {p.charAt(0).toUpperCase() + p.slice(1)}
-                </Button>
-              ))}
-            </div>
-          </div>
-
->>>>>>> 5749e602
           <div className="space-y-2">
             <h3 className="text-sm font-medium text-gray-300 mb-3">Recent Conversations</h3>
             {conversations.map((conv) => (
@@ -311,7 +259,6 @@
                   <Menu className="h-4 w-4" />
                 </Button>
               )}
-<<<<<<< HEAD
             </div>
             <div className="flex items-center space-x-4">
               <Badge variant="outline" className="bg-blue-50 text-blue-700 border-blue-200">
@@ -324,32 +271,11 @@
               </Button>
               <Badge variant="outline" className="bg-green-50 text-green-700 border-green-200">
                 ● Online
-=======
-              <div className="flex items-center space-x-3">
-                <div className="w-8 h-8 bg-blue-600 rounded-lg flex items-center justify-center">
-                  <Zap className="h-5 w-5 text-white" />
-                </div>
-                <div>
-                  <h2 className="font-semibold text-white"><insert name></h2>
-                  <p className="text-sm text-gray-400">AI-powered intelligent model selection</p>
-                </div>
-              </div>
+              </Badge>
             </div>
-            <div className="flex items-center space-x-3">
-              <Badge className="bg-blue-600 text-white border-0">
-                <Zap className="h-3 w-3 mr-1" />
-                Llama 3.1
->>>>>>> 5749e602
-              </Badge>
-              <Button variant="outline" size="sm" className="bg-transparent border-slate-600 text-gray-300 hover:bg-slate-700">
-                <Plus className="h-4 w-4 mr-1" />
-                Host Model
-              </Button>
-            </div>
           </div>
         </div>
 
-<<<<<<< HEAD
         {/* Intelligent Routing Insights Panel */}
         {lastAiMessage && (
           <div className="p-4 border-b border-white/20">
@@ -415,65 +341,6 @@
             </Card>
           </div>
         )}
-=======
-        {/* Routing Status Panel */}
-        {messages.length > 1 && (() => {
-          const lastAiMessage = [...messages].reverse().find(m => !m.isUser);
-          if (!lastAiMessage) return null;
-          
-          return (
-            <div className="mx-4 mt-4">
-              <Card className="bg-slate-800 border-slate-700">
-                <CardHeader className="pb-3">
-                  <div className="flex items-center justify-between">
-                    <div className="flex items-center space-x-2">
-                      <div className="w-6 h-6 bg-blue-600 rounded flex items-center justify-center">
-                        <Zap className="h-4 w-4 text-white" />
-                      </div>
-                      <CardTitle className="text-sm text-white">Intelligent Routing Active</CardTitle>
-                    </div>
-                    <Badge className="bg-green-600 text-white border-0">
-                      <CheckCircle className="h-3 w-3 mr-1" />
-                      Optimized
-                    </Badge>
-                  </div>
-                </CardHeader>
-                <CardContent className="pt-0">
-                  <div className="grid grid-cols-3 gap-4">
-                    <div className="text-center">
-                      <div className="flex items-center justify-center space-x-2 mb-1">
-                        <Target className="h-4 w-4 text-blue-400" />
-                        <span className="text-xs text-gray-400">Task Detected</span>
-                      </div>
-                      <div className="text-sm font-medium text-white">{lastAiMessage.taskType}</div>
-                    </div>
-                    <div className="text-center">
-                      <div className="flex items-center justify-center space-x-2 mb-1">
-                        <TrendingUp className="h-4 w-4 text-green-400" />
-                        <span className="text-xs text-gray-400">Confidence</span>
-                      </div>
-                      <div className="text-sm font-medium text-white">{lastAiMessage.confidence}%</div>
-                    </div>
-                    <div className="text-center">
-                      <div className="flex items-center justify-center space-x-2 mb-1">
-                        <Zap className="h-4 w-4 text-purple-400" />
-                        <span className="text-xs text-gray-400">Selected Model</span>
-                      </div>
-                      <div className="text-sm font-medium text-white">{lastAiMessage.model}</div>
-                    </div>
-                  </div>
-                  <div className="mt-3 pt-3 border-t border-slate-700">
-                    <div className="flex items-center space-x-2 text-xs text-gray-400">
-                      <span className="text-blue-400">Reasoning:</span>
-                      <span>Default routing for general conversation</span>
-                    </div>
-                  </div>
-                </CardContent>
-              </Card>
-            </div>
-          );
-        })()}
->>>>>>> 5749e602
 
         {/* Messages */}
         <ScrollArea className="flex-1 p-4">
@@ -486,7 +353,7 @@
                 <div className={`flex space-x-3 max-w-3xl ${message.isUser ? 'flex-row-reverse space-x-reverse' : ''}`}>
                   <Avatar className="h-8 w-8">
                     {message.isUser ? (
-                      <AvatarFallback className="bg-blue-600 text-white">hu</AvatarFallback>
+                      <AvatarFallback className="bg-blue-600 text-white">U</AvatarFallback>
                     ) : (
                       <AvatarFallback className="bg-purple-600 text-white">
                         <Zap className="h-4 w-4" />
@@ -518,10 +385,6 @@
                         </div>
                       </div>
                     )}
-                    <div className="text-xs text-gray-400 mt-2">
-                      <Clock className="h-3 w-3 inline mr-1" />
-                      {getCurrentTime()}
-                    </div>
                   </div>
                 </div>
               </div>
